--- conflicted
+++ resolved
@@ -61,35 +61,6 @@
     except Exception as e:
         return jsonify({'error': str(e)}), 500
 
-<<<<<<< HEAD
-@app.route('/booking_status', methods=['GET'])
-def booking_status():
-    """Check current booking status"""
-    try:
-        status = irctc_automation.get_booking_status()
-        return jsonify(status)
-        
-    except Exception as e:
-        return jsonify({'error': str(e)}), 500
-
-@app.route('/keep_alive', methods=['POST'])
-def keep_alive():
-    """Keep the booking session alive"""
-    try:
-        result = irctc_automation.keep_session_alive()
-        return jsonify({'success': result})
-        
-    except Exception as e:
-        return jsonify({'error': str(e)}), 500
-
-@app.route('/close_booking', methods=['POST'])
-def close_booking():
-    """Close the booking browser session"""
-    try:
-        irctc_automation.close_driver()
-        return jsonify({'success': True, 'message': 'Booking session closed'})
-        
-=======
 @app.route('/session_summary', methods=['GET'])
 def get_session_summary():
     """Get current session summary with AI-extracted information"""
@@ -137,7 +108,6 @@
     try:
         status = ai_agent.get_system_status()
         return jsonify(status)
->>>>>>> b884744f
     except Exception as e:
         return jsonify({'error': str(e)}), 500
 
